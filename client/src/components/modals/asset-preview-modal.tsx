--- conflicted
+++ resolved
@@ -16,7 +16,6 @@
 import { Card, CardContent } from "@/components/ui/card";
 import { Textarea } from "@/components/ui/textarea";
 import { Label } from "@/components/ui/label";
-<<<<<<< HEAD
 import { Input } from "@/components/ui/input";
 import { useToast } from "@/hooks/use-toast";
 import { PRFViewer } from "@/components/ui/prf-viewer";
@@ -37,26 +36,7 @@
   FileAudio,
   FileVideo,
   File,
-=======
-import { ScrollArea } from "@/components/ui/scroll-area";
-import {
-  ZoomIn,
-  ZoomOut,
-  RotateCw,
-  Download,
-  X,
-  Plus,
-  File,
-  FileText,
-  Save,
-  Trash,
-  PresentationIcon,
-  FileSpreadsheet,
-  BookOpen,
-  User,
-  FileIcon,
-  Maximize,
->>>>>>> 36391b7d
+
 } from "lucide-react";
 
 interface AssetPreviewModalProps {
@@ -75,30 +55,17 @@
   const { toast } = useToast();
   const [zoom, setZoom] = useState(100);
   const [rotation, setRotation] = useState(0);
-<<<<<<< HEAD
   const [isEditing, setIsEditing] = useState(false);
   const [editedName, setEditedName] = useState("");
   const [editedDescription, setEditedDescription] = useState("");
   const imageRef = useRef<HTMLImageElement>(null);
 
-=======
-  const [annotations, setAnnotations] = useState<Annotation[]>([]);
-  const [isAddingAnnotation, setIsAddingAnnotation] = useState(false);
-  const [newAnnotation, setNewAnnotation] = useState({ x: 0, y: 0, text: "" });
-  const [selectedAnnotation, setSelectedAnnotation] = useState<string | null>(
-    null
-  );
-  const previewRef = useRef<HTMLDivElement>(null);
-
-  // Reset state when modal opens with a new asset
->>>>>>> 36391b7d
   useEffect(() => {
     if (asset) {
       setEditedName(asset.name);
       setEditedDescription(asset.description || "");
       setZoom(100);
       setRotation(0);
-<<<<<<< HEAD
     }
   }, [asset]);
 
@@ -180,113 +147,6 @@
         return <FileArchive className="h-6 w-6" />;
       } else if (subType?.includes("word") || subType?.includes("document")) {
         return <FileText className="h-6 w-6" />;
-=======
-      setAnnotations([]);
-      setIsAddingAnnotation(false);
-      setSelectedAnnotation(null);
-
-      // Load annotations from localStorage if available
-      const savedAnnotations = localStorage.getItem(
-        `asset-annotations-${asset.id}`
-      );
-      if (savedAnnotations) {
-        try {
-          setAnnotations(JSON.parse(savedAnnotations));
-        } catch (e) {
-          console.error("Failed to parse saved annotations", e);
-        }
-      }
-    }
-  }, [isOpen, asset]);
-
-  // Save annotations to localStorage when they change
-  useEffect(() => {
-    if (asset && annotations.length > 0) {
-      localStorage.setItem(
-        `asset-annotations-${asset.id}`,
-        JSON.stringify(annotations)
-      );
-    }
-  }, [annotations, asset]);
-
-  const handleZoomIn = () => {
-    setScale((prevScale) => Math.min(prevScale + 0.25, 3));
-  };
-
-  const handleZoomOut = () => {
-    setScale((prevScale) => Math.max(prevScale - 0.25, 0.5));
-  };
-
-  const handleRotate = () => {
-    setRotation((prevRotation) => (prevRotation + 90) % 360);
-  };
-
-  const handleImageClick = (e: React.MouseEvent<HTMLDivElement>) => {
-    if (!isAddingAnnotation || !previewRef.current) return;
-
-    const rect = previewRef.current.getBoundingClientRect();
-    const x = ((e.clientX - rect.left) / rect.width) * 100;
-    const y = ((e.clientY - rect.top) / rect.height) * 100;
-
-    setNewAnnotation({ ...newAnnotation, x, y });
-    setIsAddingAnnotation(false);
-
-    // Create a new annotation
-    const annotation: Annotation = {
-      id: `annotation-${Date.now()}`,
-      x,
-      y,
-      text: newAnnotation.text || "New annotation",
-      createdAt: new Date(),
-      createdBy: userName,
-    };
-
-    setAnnotations([...annotations, annotation]);
-    setSelectedAnnotation(annotation.id);
-    setNewAnnotation({ x: 0, y: 0, text: "" });
-  };
-
-  const handleAnnotationClick = (id: string) => {
-    setSelectedAnnotation(id === selectedAnnotation ? null : id);
-  };
-
-  const handleAnnotationChange = (id: string, text: string) => {
-    setAnnotations(
-      annotations.map((ann) => (ann.id === id ? { ...ann, text } : ann))
-    );
-  };
-
-  const handleDeleteAnnotation = (id: string) => {
-    setAnnotations(annotations.filter((ann) => ann.id !== id));
-    setSelectedAnnotation(null);
-  };
-
-  const handleDownload = () => {
-    if (asset) {
-      window.open(asset.file_path, "_blank");
-    }
-  };
-
-  // Helper function to get appropriate file icon
-  const getFileIcon = (mimeType: string) => {
-    const type = mimeType.split("/")[0];
-    const subType = mimeType.split("/")[1];
-
-    if (type === "application") {
-      if (subType.includes("pdf")) {
-        return <FileText className="h-12 w-12 text-muted-foreground" />;
-      } else if (
-        subType.includes("powerpoint") ||
-        subType.includes("presentation")
-      ) {
-        return <PresentationIcon className="h-12 w-12 text-muted-foreground" />;
-      } else if (subType.includes("excel") || subType.includes("spreadsheet")) {
-        return <FileSpreadsheet className="h-12 w-12 text-muted-foreground" />;
-      } else if (subType.includes("word") || subType.includes("document")) {
-        return <BookOpen className="h-12 w-12 text-muted-foreground" />;
-      } else if (subType.includes("prf")) {
-        return <FileIcon className="h-12 w-12 text-muted-foreground" />;
->>>>>>> 36391b7d
       }
     } else if (type === "text") {
       return <FileText className="h-6 w-6" />;
@@ -296,7 +156,6 @@
       return <FileVideo className="h-6 w-6" />;
     }
 
-<<<<<<< HEAD
     return <File className="h-6 w-6" />;
   };
 
@@ -373,197 +232,11 @@
               ) : (
                 <p className="mt-1 text-sm text-muted-foreground">
                   {asset.description || "No description provided"}
-=======
-    return <File className="h-12 w-12 text-muted-foreground" />;
-  };
-
-  // Helper function to check if the file is a PRF
-  const isPrfFile = (mimeType: string, filename: string): boolean => {
-    if (mimeType === "application/prf" || mimeType === "application/x-prf") {
-      return true;
-    }
-
-    // Also check file extension
-    if (filename.toLowerCase().endsWith(".prf")) {
-      return true;
-    }
-
-    return false;
-  };
-
-  if (!asset) return null;
-
-  return (
-    <Dialog open={isOpen} onOpenChange={onClose}>
-      <DialogContent className="sm:max-w-[900px] max-h-[90vh] flex flex-col p-4 sm:p-6">
-        <DialogHeader>
-          <div className="flex flex-col sm:flex-row sm:justify-between sm:items-center space-y-3 sm:space-y-0">
-            <DialogTitle className="mr-4 text-lg break-words">
-              {asset.name}
-            </DialogTitle>
-            <div className="flex flex-wrap gap-2">
-              {/* Mobile-optimized controls with icons only on small screens */}
-              <Button
-                size="sm"
-                variant="outline"
-                onClick={handleZoomOut}
-                disabled={scale <= 0.5}
-                className="h-8 w-8 sm:h-auto sm:w-auto sm:px-3"
-              >
-                <ZoomOut className="h-4 w-4 sm:mr-1" />
-                <span className="hidden sm:inline">Zoom Out</span>
-              </Button>
-              <Button
-                size="sm"
-                variant="outline"
-                onClick={handleZoomIn}
-                disabled={scale >= 3}
-                className="h-8 w-8 sm:h-auto sm:w-auto sm:px-3"
-              >
-                <ZoomIn className="h-4 w-4 sm:mr-1" />
-                <span className="hidden sm:inline">Zoom In</span>
-              </Button>
-              <Button
-                size="sm"
-                variant="outline"
-                onClick={handleRotate}
-                className="h-8 w-8 sm:h-auto sm:w-auto sm:px-3"
-              >
-                <RotateCw className="h-4 w-4 sm:mr-1" />
-                <span className="hidden sm:inline">Rotate</span>
-              </Button>
-              <Button
-                size="sm"
-                variant="outline"
-                onClick={handleDownload}
-                className="h-8 w-8 sm:h-auto sm:w-auto sm:px-3"
-              >
-                <Download className="h-4 w-4 sm:mr-1" />
-                <span className="hidden sm:inline">Download</span>
-              </Button>
-              <Button
-                size="sm"
-                variant="outline"
-                onClick={() => setIsAddingAnnotation(!isAddingAnnotation)}
-                className={`h-8 w-8 sm:h-auto sm:w-auto sm:px-3 ${
-                  isAddingAnnotation ? "bg-primary/20" : ""
-                }`}
-              >
-                <Plus className="h-4 w-4 sm:mr-1" />
-                <span className="hidden sm:inline">Add Note</span>
-              </Button>
-            </div>
-          </div>
-          <DialogDescription className="text-xs sm:text-sm">
-            {formatBytes(asset.file_size)} •{" "}
-            {asset.mime_type.split("/")[1].toUpperCase()} • Uploaded{" "}
-            {formatDate(asset.uploaded_at)}
-          </DialogDescription>
-        </DialogHeader>
-
-        <div className="flex flex-col md:grid md:grid-cols-3 gap-4 mt-4 flex-1 min-h-0">
-          <div
-            className="order-2 md:order-1 md:col-span-2 bg-muted/30 rounded-md flex items-center justify-center border border-border min-h-[300px] relative overflow-hidden"
-            ref={previewRef}
-            onClick={handleImageClick}
-            style={{
-              cursor: isAddingAnnotation ? "crosshair" : "default",
-            }}
-          >
-            {asset.mime_type.startsWith("image/") ? (
-              <div
-                style={{
-                  transform: `scale(${scale}) rotate(${rotation}deg)`,
-                  transition: "transform 0.3s ease",
-                  maxWidth: "100%",
-                  maxHeight: "100%",
-                }}
-              >
-                <img
-                  src={asset.file_path}
-                  alt={asset.name}
-                  className="object-contain max-w-full max-h-full"
-                />
-              </div>
-            ) : isPrfFile(asset.mime_type, asset.name) ? (
-              <div className="w-full h-full min-h-[400px]">
-                <PRFViewer
-                  filePath={asset.file_path}
-                  scale={scale}
-                  rotation={rotation}
-                />
-              </div>
-            ) : asset.mime_type === "application/pdf" ||
-              asset.name.toLowerCase().endsWith(".pdf") ? (
-              <div className="w-full h-full min-h-[400px]">
-                <PDFViewer
-                  filePath={asset.file_path}
-                  scale={scale}
-                  rotation={rotation}
-                />
-              </div>
-            ) : (
-              <div className="flex flex-col items-center justify-center">
-                {getFileIcon(asset.mime_type)}
-                <div className="text-center mt-4">
-                  <p className="text-sm font-medium mb-2">
-                    {asset.mime_type.split("/")[1].toUpperCase()} file preview
-                    not available
-                  </p>
-                  <Button size="sm" onClick={handleDownload}>
-                    Download to view
-                  </Button>
-                </div>
-              </div>
-            )}
-
-            {/* Annotations */}
-            {annotations.map((annotation) => (
-              <div
-                key={annotation.id}
-                className={`absolute w-6 h-6 bg-primary text-white rounded-full flex items-center justify-center -translate-x-1/2 -translate-y-1/2 cursor-pointer transition-all ${
-                  selectedAnnotation === annotation.id
-                    ? "ring-2 ring-offset-2 ring-primary"
-                    : ""
-                }`}
-                style={{
-                  left: `${annotation.x}%`,
-                  top: `${annotation.y}%`,
-                  zIndex: selectedAnnotation === annotation.id ? 20 : 10,
-                }}
-                onClick={(e) => {
-                  e.stopPropagation();
-                  handleAnnotationClick(annotation.id);
-                }}
-              >
-                <span className="text-xs font-bold">
-                  {annotations.indexOf(annotation) + 1}
-                </span>
-              </div>
-            ))}
-          </div>
-
-          <div className="order-1 md:order-2 bg-muted/10 rounded-md p-4 border border-border min-h-[200px] md:min-h-[300px] flex flex-col">
-            <h3 className="text-sm font-semibold mb-2">Asset Information</h3>
-            <div className="text-xs mb-4">
-              <p className="mb-1">
-                <span className="font-semibold">Type:</span>{" "}
-                {asset.type.replace("_", " ")}
-              </p>
-              <p className="mb-1">
-                <span className="font-semibold">Size:</span>{" "}
-                {formatBytes(asset.file_size)}
-              </p>
-              {asset.description && (
-                <p className="mb-1">
-                  <span className="font-semibold">Description:</span>{" "}
-                  {asset.description}
->>>>>>> 36391b7d
+
                 </p>
               )}
             </div>
 
-<<<<<<< HEAD
             {isEditing && (
               <div className="flex justify-end space-x-2">
                 <Button variant="outline" onClick={handleCancel}>
@@ -654,103 +327,7 @@
                 )}
               </CardContent>
             </Card>
-=======
-            <h3 className="text-sm font-semibold mb-2 mt-4">Annotations</h3>
-            {annotations.length === 0 ? (
-              <div className="text-xs text-muted-foreground">
-                {isAddingAnnotation
-                  ? "Click on the image to place an annotation..."
-                  : "No annotations yet. Click 'Add Note' to create one."}
-              </div>
-            ) : (
-              <ScrollArea className="flex-1">
-                <div className="space-y-3">
-                  {annotations.map((annotation, index) => (
-                    <div
-                      key={annotation.id}
-                      className={`p-2 rounded-md text-xs transition-colors ${
-                        selectedAnnotation === annotation.id
-                          ? "bg-primary/10 border border-primary/30"
-                          : "bg-muted/20"
-                      }`}
-                    >
-                      <div className="flex justify-between items-center mb-1">
-                        <div className="flex items-center">
-                          <span className="font-semibold mr-1">
-                            Note {index + 1}
-                          </span>
-                          <span className="text-[10px] text-muted-foreground">
-                            {new Date(annotation.createdAt).toLocaleString()}
-                          </span>
-                        </div>
-                        <Button
-                          size="icon"
-                          variant="ghost"
-                          className="h-5 w-5"
-                          onClick={() => handleDeleteAnnotation(annotation.id)}
-                        >
-                          <Trash className="h-3 w-3 text-destructive" />
-                        </Button>
-                      </div>
-                      {selectedAnnotation === annotation.id ? (
-                        <Textarea
-                          value={annotation.text}
-                          onChange={(e) =>
-                            handleAnnotationChange(
-                              annotation.id,
-                              e.target.value
-                            )
-                          }
-                          className="min-h-[80px] text-xs"
-                          placeholder="Enter annotation text..."
-                        />
-                      ) : (
-                        <p
-                          className="whitespace-pre-wrap"
-                          onClick={() => handleAnnotationClick(annotation.id)}
-                        >
-                          {annotation.text}
-                        </p>
-                      )}
-                      {annotation.createdBy && (
-                        <p className="mt-1 text-[10px] text-muted-foreground">
-                          Added by: {annotation.createdBy}
-                        </p>
-                      )}
-                    </div>
-                  ))}
-                </div>
-              </ScrollArea>
-            )}
-
-            {isAddingAnnotation && (
-              <div className="mt-4 space-y-2">
-                <Label htmlFor="annotation-text" className="text-xs">
-                  New annotation text:
-                </Label>
-                <Textarea
-                  id="annotation-text"
-                  value={newAnnotation.text}
-                  onChange={(e) =>
-                    setNewAnnotation({ ...newAnnotation, text: e.target.value })
-                  }
-                  placeholder="Enter text for the new annotation..."
-                  className="text-xs"
-                />
-                <p className="text-[10px] text-muted-foreground">
-                  Click on the image to place this annotation
-                </p>
-              </div>
-            )}
-          </div>
-        </div>
-
-        <DialogFooter className="mt-6">
-          <div className="flex space-x-2 justify-end w-full">
-            <Button variant="outline" onClick={onClose}>
-              Close
-            </Button>
->>>>>>> 36391b7d
+
           </div>
         </div>
       </DialogContent>
