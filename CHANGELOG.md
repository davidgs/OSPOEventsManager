# Changelog

All notable changes to this project will be documented in this file.

The format is based on [Keep a Changelog](https://keepachangelog.com/en/1.0.0/),
and this project adheres to [Semantic Versioning](https://semver.org/spec/v2.0.0.html).

## [Unreleased]

### Added
<<<<<<< HEAD
- **Comprehensive Documentation System** (2025-10-30)
  - Created `/docs` directory with structured documentation
  - User guides: getting started (250+ lines), managing events (350+ lines), comprehensive FAQ (500+ lines)
  - Developer documentation: architecture overview (450+ lines), deployment guide
  - Admin guides: user management, event review, system settings (placeholders)
  - General documentation: troubleshooting, requirements, support
  - Documentation viewer React component with sidebar navigation
  - Backend API endpoint (`/api/docs/*`) to serve markdown files
  - "Docs" button in application header for easy access
  - Mobile-responsive documentation interface
  - Total: 1500+ lines of documentation
- **Flow Diagram Documentation** (`FLOW_DIAGRAM.md`)
  - Complete system architecture diagrams
  - User authentication flow
  - API request flow with middleware stack
  - File upload flow
  - Deployment flow (OpenShift)
  - Data model relationships
  - Security architecture (defense in depth)
  - Environment-specific configurations
  - Technology stack summary
- **Environment Configuration Enhancements**
  - Updated `env.template` with 29 additional configuration variables
  - Added session configuration options
  - Added rate limiting configuration
  - Added CSP (Content Security Policy) configuration
  - Added Helmet security headers configuration
  - Added proxy configuration options
  - Added MinIO connection details for application usage
  - Added AI configuration (OLLAMA_MODEL)
  - Added VITE_KEYCLOAK_URL for active environment
  - Total: 120 configuration variables in template (up from 91)
=======
- **Standardized Local Development with KIND** (2025-10-31)
  - Added `--local` flag to `configure.sh` for local environment setup
    - Automatically copies `env.local.template` to `.env.local`
    - Pre-configured with localhost settings for all services
    - No manual configuration needed for local development
  - Added `--local` flag to `deploy.sh` for KIND cluster deployment
    - Creates and manages local KIND (Kubernetes in Docker) cluster
    - Deploys PostgreSQL, Keycloak, and MinIO to local cluster
    - Uses NodePort services for localhost access (5432, 8080, 9000, 9001)
    - Individual service deployment support (`--postgres`, `--keycloak`, `--minio`)
    - Follows same deployment patterns as production (dev/prod)
  - Integrated KIND cluster management into `deploy.sh`
    - `setup_kind_cluster()` - Creates cluster with Podman provider
    - `deploy_postgres_local()` - Deploys PostgreSQL with persistent storage
    - `deploy_keycloak_local()` - Deploys Keycloak with realm configuration
    - `deploy_minio_local()` - Deploys MinIO object storage
    - `create_nodeport_services_local()` - Sets up localhost access via NodePort
    - `delete_local_cluster()` - Removes KIND cluster and all data
  - Added prerequisite checking for local development
    - Validates kubectl, kind, and podman installation
    - Checks and starts Podman machine automatically
    - Verifies KIND cluster exists or creates it
  - Updated `kind/README.md` with comprehensive local development guide
    - Quick setup instructions using standardized scripts
    - Prerequisites and Podman initialization
    - Service access URLs and default credentials
    - Troubleshooting section for common issues
    - Development workflow best practices
  - Updated README with local vs production deployment sections
    - Clear prerequisites for local vs production deployment
    - Separate setup instructions for each environment
    - Service access information
  - Simplified npm scripts (removed separate KIND management scripts)
    - Removed `kind:start`, `kind:stop`, `kind:restart`, `kind:delete`, `kind:status`, `kind:logs`
    - Removed `local:setup`, `local:db-console`
    - All KIND management now through standardized `deploy.sh --local`
  - Updated `env.local.template` with correct localhost service URLs
  - Benefits:
    - Single unified deployment script for all environments
    - Consistent deployment process across local and production
    - No need for separate cluster management scripts
    - Automated prerequisite checks and validation
    - Easy switching between local and production deployments
  - Usage:
    ```bash
    ./configure.sh --local           # Setup local environment
    ./deploy.sh --local              # Deploy all services
    ./deploy.sh --local --postgres   # Deploy specific service
    ./deploy.sh --delete-local       # Delete KIND cluster
    npm run dev:local                # Run application
    ```
>>>>>>> 8968c389
- **Event Creator Information Display** (2025-01-XX)
  - Added creator name and avatar display to event cards
  - Event cards now show who created each event in the footer
  - Automatic fallback to "Unknown User" when creator information is not available
  - Backend storage methods (`getEvents()` and `getEvent()`) now include creator information
    - Efficient batch fetching of creator data to avoid N+1 queries
    - Creator name and avatar attached to event objects
  - Frontend event card component updated to display creator info
    - Shows creator avatar (or initial fallback if no avatar)
    - Shows creator name (or "Unknown User" if missing)
    - Positioned in card footer alongside "View details" link
  - Added comprehensive unit tests (14 new tests)
    - Storage layer tests for creator information enrichment (4 tests)
    - Event card component tests for creator display (10 tests)
- **GitHub Actions CI/CD Pipeline** (2025-10-30)
  - Created comprehensive CI pipeline workflow (`ci.yml`)
    - Lint and TypeScript type checking job
    - Complete test suite execution (899 tests)
    - Application build verification
    - Security scanning (npm audit + Snyk)
    - Automated PR comments with test results
    - Coverage report generation and upload
  - Created dedicated test workflow (`test.yml`)
    - Runs on push and pull requests
    - Uploads test results and coverage
    - Archives artifacts for 30 days
  - Added status badges to README
    - CI Pipeline status
    - Test suite status
    - Test coverage badge (899/899 passing)
    - License badge
  - Features:
    - Automatic testing on all pushes and PRs
    - Node.js 20.x environment
    - Artifact archival (test results, build outputs)
    - NPM caching for faster builds
    - Optional Codecov integration
    - Optional Snyk security scanning
    - PR comments with detailed test results
  - Created workflow documentation in `.github/workflows/README.md`
  - All tests passing: 899/899 (100% ✅)
- **Comprehensive Unit Test Suite** (2025-10-30)
  - Created unit tests for all `shared` directory files (143 tests)
    - 100+ test cases covering database types, schemas, and validations
    - Test coverage for all enum types and validation schemas
    - Test coverage for all insert and update schemas
    - Test coverage for all database table definitions
    - Test coverage for legacy compatibility exports
    - Target coverage: 90%+ for shared module
  - Created unit tests for `server` directory files (309 tests)
    - Database configuration tests (`db.test.ts`) - 22 tests
    - Storage layer tests (`storage.test.ts`) - 47 tests
    - Keycloak authentication tests (`keycloak-config.test.ts`) - 48 tests
    - Keycloak Admin Service tests (`services/keycloak-admin-service.test.ts`) - 45 tests
    - User Service tests (`services/user-service.test.ts`) - 42 tests
    - Workflow Service tests (`services/workflow-service.test.ts`) - 65 tests
    - Covers environment detection, query patterns, authentication flows, service layer
    - Target coverage: 85%+ for server modules
  - Created unit tests for `client` directory files (554 tests)
    - Library utilities tests (`lib/utils.test.ts`) - 71 tests
      - String safety utilities, XSS protection, formatting utilities
    - Date utilities tests (`lib/date-utils.test.ts`) - 33 tests
      - Safe date parsing, formatting, and range handling
    - Constants tests (`lib/constants.test.ts`) - 34 tests
      - Validation of all application constants and enums
    - Keycloak integration tests (`lib/keycloak.test.ts`) - 52 tests
      - Authentication flow, token management, user info extraction
    - Query client tests (`lib/queryClient.test.ts`) - 35 tests
      - API request handling, error management, React Query integration
    - Hooks tests: use-mobile (13 tests), use-toast (27 tests)
    - Auth context tests (`contexts/auth-context.test.tsx`) - 20 tests
      - Authentication state management, role-based access, HOC protection
    - Page tests (`pages/*.test.tsx`) - 66 tests
      - home-page (14 tests), login (14 tests), not-found (6 tests)
      - unauthorized (9 tests), auth-page (17 tests), callback-page (6 tests)
      - Authenticated/unauthenticated states, navigation, loading states
    - Component tests (`components/**/*.test.tsx`) - 201 tests (100% passing ✅)
      - Auth components: LoginButton (13 tests), LogoutButton (15 tests)
      - Protected route component (18 tests) - RBAC, authentication checks
      - Theme components: theme-provider (21 tests), theme-toggle (10 tests)
      - UI Badge components: priority-badge (39 tests), status-badge (47 tests), type-badge (38 tests)
      - Fixed all async test issues with proper window.matchMedia mocking
      - Refactored dropdown menu tests to work with jsdom limitations
    - Target coverage: 80%+ for client modules
  - Added React Testing Library for component testing
  - Added jsdom for browser environment simulation
  - Added Vitest as testing framework
  - Added Vitest UI for interactive test running
  - Added test coverage reporting with v8
  - Created `vitest.config.ts` with environment-specific configuration
    - jsdom environment for client tests
    - Node environment for server/shared tests
  - Created `vitest.setup.ts` with browser API mocks
  - Created `TESTING.md` with comprehensive testing documentation
  - Created `shared/__tests__/README.md` with test suite documentation
  - Created `server/__tests__/README.md` with server test documentation
  - Created `client/__tests__/README.md` with client test documentation
  - Created `client/__tests__/components/README.md` with component test documentation
  - Created `client/__tests__/pages/README.md` with page test documentation
  - Test scripts: `npm test`, `npm run test:ui`, `npm run test:coverage`
  - Added React imports to page and component files for test compatibility
  - Fixed all async test failures with proper mocking strategies
  - **Total: 899 tests across shared, server, and client modules (899 passing, 100% pass rate ✅)**
- Users page with user management functionality
- User profile editing capabilities
- Asset ownership tracking and management
- Approval workflows system
- CFP submissions management
- Attendees management
- Sponsorships management
- Stakeholders management
- CSV import functionality for events
- File upload system with security validation
- Keycloak integration for authentication
- PostgreSQL database integration
- Docker containerization
- OpenShift deployment configuration
- Persistent file storage configuration (10Gi PVCs for uploads and database)

### Changed
- **Keycloak Realm Configuration** (2025-10-30)
  - Updated `keycloak-realm-export.json` to include custom domain redirect URIs
  - Added `*.rh-events.org`, `dev.rh-events.org`, and `rh-events.org` to valid redirect URIs
  - Added matching web origins for proper CORS handling
  - Removed redundant `prod.rh-events.org` (now using root domain)
  - Removed OpenShift cluster-specific URLs (consolidated to custom domains)
- **Documentation Integration**
  - Modified `server/routes.ts` to add documentation endpoint with security
  - Updated `client/src/App.tsx` to add documentation routes
  - Enhanced `client/src/components/layout/Header.tsx` with Docs button
  - Added `react-markdown` dependency for Markdown rendering
- **Configuration Improvements**
  - Synchronized all environment variables between `.env` and `env.template`
  - Documented all 120 configuration options in template
  - Added comprehensive comments for each configuration section
- Fixed invalid image reference in deployment configuration
- Updated Dockerfile to use fully qualified image names
- Enhanced Content Security Policy configuration
- Improved error handling throughout the application
- Updated authentication middleware
- Enhanced file upload security with type validation

### Fixed
- Resolved linting errors in `server/routes.ts` and `server/vite.ts`
- Fixed TypeScript type assertions and error handling
- Corrected `import.meta.dirname` usage in Node.js environment
- Fixed asset property access in frontend components
- Resolved CSP directive quoting issues
- Fixed environment variable substitution in deployment scripts
- **Asset Persistence**: Fixed asset loss on app restarts by configuring `UPLOADS_DIR` to use persistent volume
- **Asset Ownership**: Fixed "Unknown User" display by using `uploadedByName` from backend response instead of complex user lookups
- **Event Editing**: Fixed "Invalid time value" error when editing events by adding safe date parsing with proper validation
- **CFP Submissions API**: Fixed 500 error by adding missing `created_at` and `updated_at` columns to `cfp_submissions` table
- **EditEventModal**: Fixed missing imports (`cn`, `Checkbox`, and `format`) that were causing ReferenceError crashes
- **Event Creator Tracking**: Fixed missing `created_by_id` field by automatically populating it with the authenticated user's database ID when creating events
- **Creator/Edit History System**: Implemented comprehensive tracking system for who created and edited entities
  - Added `created_by_id` and `updated_by_id` fields to events and assets tables
  - Created `edit_history` table to track all entity modifications
  - Updated backend APIs to automatically populate creator/edit tracking fields
  - Added `/api/edit-history/:entityType/:entityId` endpoint for fetching edit history
  - Created `CreatorInfo` and `EditHistory` React components for displaying creator/editor information
  - **CRITICAL FIX**: Updated database initialization scripts (`init-db.ts` and `init-db.sql`) to include new columns, ensuring schema persistence across PostgreSQL redeployments
- **Event Editing**: Fixed EditEventModal issues
  - Made event goals optional (removed required validation)
  - Fixed field name mismatch between frontend and backend (`startDate` → `start_date`, `endDate` → `end_date`, `cfpDeadline` → `cfp_deadline`, `goals` → `goal`)
  - Fixed "Update Event" button functionality
  - Removed red asterisk (*) from Event Goals field to indicate it's optional
- **Authentication**: Fixed 401 error handling
  - Added automatic redirect to login page when authentication tokens expire
  - App now properly handles expired tokens by clearing auth state and redirecting to login
- **Event Mutations**: Fixed success handling for event operations
  - Fixed add/edit/delete event mutations to properly handle API responses
  - EditEventModal now closes automatically on successful update
  - Added proper error handling and success feedback for all event operations
- **Documentation Endpoint**: Fixed 401 Unauthorized error on documentation access (2025-10-30)
  - Added `/api/docs/*` to list of public endpoints
  - Documentation now accessible without authentication
  - Updated both authenticated and fallback security middleware

### Security
- **Keycloak Domain Configuration** (2025-10-30)
  - Fixed Keycloak hostname misconfiguration preventing login
  - Ensured `keycloak-prod.rh-events.org` is properly configured
  - Updated redirect URIs to support custom domains
  - Enhanced CORS configuration for custom domains
- **Documentation Endpoint Security**
  - Implemented path traversal protection in documentation API
  - Sanitizes file paths to prevent directory traversal attacks
  - Validates file existence before serving
  - Proper error handling for security-related failures
- Implemented comprehensive file upload validation
- Added rate limiting middleware
- Enhanced input sanitization
- Improved authentication and authorization
- Added secure filename generation
- Implemented directory traversal protection

## [1.0.0] - 2024-01-XX

### Added
- Initial release of OSPO Events Manager
- Basic event management functionality
- User authentication system
- Database schema and migrations
- API endpoints for core functionality
- React frontend with TypeScript
- Express.js backend with security middleware
- Docker and Kubernetes deployment configurations

---

## Development Notes

### Recent Fixes (Current Session)
- **Linting Errors**: Fixed all TypeScript linting errors in server files
  - Proper error handling with type guards
  - Fixed CSV column mapping type assertions
  - Resolved Vite import issues with TypeScript ignore comments
  - Fixed Node.js compatibility issues with `__dirname` vs `import.meta.dirname`

- **Asset Management**: Fixed property access issues in frontend
  - Corrected `uploaded_by_name` to `uploadedByName` property access
  - Added proper type assertions for server-enhanced objects

- **Deployment Issues**: Resolved various deployment problems
  - Fixed invalid image reference with double slashes
  - Added Docker Hub pull secrets for base image authentication
  - Fixed environment variable export issues in deployment scripts

### Known Issues
- Users page currently shows only 1 user (David Simmons) - may need additional user seeding
- Some Keycloak integration features may need further testing
- File upload size limits and type restrictions may need adjustment based on usage

### Next Steps
- **Documentation Expansion**
  - Complete user documentation: CFP submissions, file uploads, user profile, approval workflows
  - Create admin documentation: user management, event review, system settings, backup/restore procedures
  - Develop developer documentation: API endpoints, database schema details, local setup, configuration guide, security practices
  - Add general documentation: system requirements, complete changelog, comprehensive troubleshooting
- Add more comprehensive user management features
- Implement bulk operations for events and assets
- Add advanced search and filtering capabilities
- Enhance reporting and analytics features
- Improve mobile responsiveness
- Add automated testing suite
- **MinIO Integration**: Currently not in use - decide to either implement fully or remove
  - Application uses direct PVC storage at `/app/uploads` (10Gi)
  - MinIO deployment exists but is not integrated into application code
  - Options: (1) Implement S3-compatible MinIO storage, or (2) Remove unused MinIO components
- **Keycloak Custom Domain Route**
  - Create OpenShift route for `keycloak-prod.rh-events.org` with Let's Encrypt certificate
  - Run created script: `create-keycloak-prod-route.sh` (if still exists)
  - Verify DNS configuration points to OpenShift router<|MERGE_RESOLUTION|>--- conflicted
+++ resolved
@@ -8,7 +8,6 @@
 ## [Unreleased]
 
 ### Added
-<<<<<<< HEAD
 - **Comprehensive Documentation System** (2025-10-30)
   - Created `/docs` directory with structured documentation
   - User guides: getting started (250+ lines), managing events (350+ lines), comprehensive FAQ (500+ lines)
@@ -41,7 +40,6 @@
   - Added AI configuration (OLLAMA_MODEL)
   - Added VITE_KEYCLOAK_URL for active environment
   - Total: 120 configuration variables in template (up from 91)
-=======
 - **Standardized Local Development with KIND** (2025-10-31)
   - Added `--local` flag to `configure.sh` for local environment setup
     - Automatically copies `env.local.template` to `.env.local`
@@ -93,7 +91,6 @@
     ./deploy.sh --delete-local       # Delete KIND cluster
     npm run dev:local                # Run application
     ```
->>>>>>> 8968c389
 - **Event Creator Information Display** (2025-01-XX)
   - Added creator name and avatar display to event cards
   - Event cards now show who created each event in the footer
