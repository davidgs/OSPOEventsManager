# Changelog

All notable changes to this project will be documented in this file.

The format is based on [Keep a Changelog](https://keepachangelog.com/en/1.0.0/),
and this project adheres to [Semantic Versioning](https://semver.org/spec/v2.0.0.html).

## [Unreleased]

### Added
<<<<<<< HEAD
- **Event Creator Information Display** (2025-01-XX)
  - Added creator name and avatar display to event cards
  - Event cards now show who created each event in the footer
  - Automatic fallback to "Unknown User" when creator information is not available
  - Backend storage methods (`getEvents()` and `getEvent()`) now include creator information
    - Efficient batch fetching of creator data to avoid N+1 queries
    - Creator name and avatar attached to event objects
  - Frontend event card component updated to display creator info
    - Shows creator avatar (or initial fallback if no avatar)
    - Shows creator name (or "Unknown User" if missing)
    - Positioned in card footer alongside "View details" link
  - Added comprehensive unit tests (14 new tests)
    - Storage layer tests for creator information enrichment (4 tests)
    - Event card component tests for creator display (10 tests)
- **GitHub Actions CI/CD Pipeline** (2025-10-30)
  - Created comprehensive CI pipeline workflow (`ci.yml`)
    - Lint and TypeScript type checking job
    - Complete test suite execution (899 tests)
    - Application build verification
    - Security scanning (npm audit + Snyk)
    - Automated PR comments with test results
    - Coverage report generation and upload
  - Created dedicated test workflow (`test.yml`)
    - Runs on push and pull requests
    - Uploads test results and coverage
    - Archives artifacts for 30 days
  - Added status badges to README
    - CI Pipeline status
    - Test suite status
    - Test coverage badge (899/899 passing)
    - License badge
  - Features:
    - Automatic testing on all pushes and PRs
    - Node.js 20.x environment
    - NPM caching for faster builds
    - Artifact archival (test results, build outputs)
    - Optional Codecov integration
    - Optional Snyk security scanning
    - PR comments with detailed test results
  - Created workflow documentation in `.github/workflows/README.md`
  - All tests passing: 899/899 (100% ✅)
- **Comprehensive Unit Test Suite** (2025-10-30)
  - Created unit tests for all `shared` directory files (143 tests)
    - 100+ test cases covering database types, schemas, and validations
    - Test coverage for all enum types and validation schemas
    - Test coverage for all insert and update schemas
    - Test coverage for all database table definitions
    - Test coverage for legacy compatibility exports
    - Target coverage: 90%+ for shared module
  - Created unit tests for `server` directory files (309 tests)
    - Database configuration tests (`db.test.ts`) - 22 tests
    - Storage layer tests (`storage.test.ts`) - 47 tests
    - Keycloak authentication tests (`keycloak-config.test.ts`) - 48 tests
    - Keycloak Admin Service tests (`services/keycloak-admin-service.test.ts`) - 45 tests
    - User Service tests (`services/user-service.test.ts`) - 42 tests
    - Workflow Service tests (`services/workflow-service.test.ts`) - 65 tests
    - Covers environment detection, query patterns, authentication flows, service layer
    - Target coverage: 85%+ for server modules
  - Created unit tests for `client` directory files (554 tests)
    - Library utilities tests (`lib/utils.test.ts`) - 71 tests
      - String safety utilities, XSS protection, formatting utilities
    - Date utilities tests (`lib/date-utils.test.ts`) - 33 tests
      - Safe date parsing, formatting, and range handling
    - Constants tests (`lib/constants.test.ts`) - 34 tests
      - Validation of all application constants and enums
    - Keycloak integration tests (`lib/keycloak.test.ts`) - 52 tests
      - Authentication flow, token management, user info extraction
    - Query client tests (`lib/queryClient.test.ts`) - 35 tests
      - API request handling, error management, React Query integration
    - Hooks tests: use-mobile (13 tests), use-toast (27 tests)
    - Auth context tests (`contexts/auth-context.test.tsx`) - 20 tests
      - Authentication state management, role-based access, HOC protection
    - Page tests (`pages/*.test.tsx`) - 66 tests
      - home-page (14 tests), login (14 tests), not-found (6 tests)
      - unauthorized (9 tests), auth-page (17 tests), callback-page (6 tests)
      - Authenticated/unauthenticated states, navigation, loading states
    - Component tests (`components/**/*.test.tsx`) - 201 tests (100% passing ✅)
      - Auth components: LoginButton (13 tests), LogoutButton (15 tests)
      - Protected route component (18 tests) - RBAC, authentication checks
      - Theme components: theme-provider (21 tests), theme-toggle (10 tests)
      - UI Badge components: priority-badge (39 tests), status-badge (47 tests), type-badge (38 tests)
      - Fixed all async test issues with proper window.matchMedia mocking
      - Refactored dropdown menu tests to work with jsdom limitations
    - Target coverage: 80%+ for client modules
  - Added React Testing Library for component testing
  - Added jsdom for browser environment simulation
  - Added Vitest as testing framework
  - Added Vitest UI for interactive test running
  - Added test coverage reporting with v8
  - Created `vitest.config.ts` with environment-specific configuration
    - jsdom environment for client tests
    - Node environment for server/shared tests
  - Created `vitest.setup.ts` with browser API mocks
  - Created `TESTING.md` with comprehensive testing documentation
  - Created `shared/__tests__/README.md` with test suite documentation
  - Created `server/__tests__/README.md` with server test documentation
  - Created `client/__tests__/README.md` with client test documentation
  - Created `client/__tests__/components/README.md` with component test documentation
  - Created `client/__tests__/pages/README.md` with page test documentation
  - Test scripts: `npm test`, `npm run test:ui`, `npm run test:coverage`
  - Added React imports to page and component files for test compatibility
  - Fixed all async test failures with proper mocking strategies
  - **Total: 899 tests across shared, server, and client modules (899 passing, 100% pass rate ✅)**
=======
>>>>>>> 2ea93819
- **Comprehensive Documentation System** (2025-10-30)
  - Created `/docs` directory with structured documentation
  - User guides: getting started (250+ lines), managing events (350+ lines), comprehensive FAQ (500+ lines)
  - Developer documentation: architecture overview (450+ lines), deployment guide
  - Admin guides: user management, event review, system settings (placeholders)
  - General documentation: troubleshooting, requirements, support
  - Documentation viewer React component with sidebar navigation
  - Backend API endpoint (`/api/docs/*`) to serve markdown files
  - "Docs" button in application header for easy access
  - Mobile-responsive documentation interface
  - Total: 1500+ lines of documentation
- **Flow Diagram Documentation** (`FLOW_DIAGRAM.md`)
  - Complete system architecture diagrams
  - User authentication flow
  - API request flow with middleware stack
  - File upload flow
  - Deployment flow (OpenShift)
  - Data model relationships
  - Security architecture (defense in depth)
  - Environment-specific configurations
  - Technology stack summary
- **Environment Configuration Enhancements**
  - Updated `env.template` with 29 additional configuration variables
  - Added session configuration options
  - Added rate limiting configuration
  - Added CSP (Content Security Policy) configuration
  - Added Helmet security headers configuration
  - Added proxy configuration options
  - Added MinIO connection details for application usage
  - Added AI configuration (OLLAMA_MODEL)
  - Added VITE_KEYCLOAK_URL for active environment
  - Total: 120 configuration variables in template (up from 91)
- Users page with user management functionality
- User profile editing capabilities
- Asset ownership tracking and management
- Approval workflows system
- CFP submissions management
- Attendees management
- Sponsorships management
- Stakeholders management
- CSV import functionality for events
- File upload system with security validation
- Keycloak integration for authentication
- PostgreSQL database integration
- Docker containerization
- OpenShift deployment configuration
- Persistent file storage configuration (10Gi PVCs for uploads and database)

### Changed
- **Keycloak Realm Configuration** (2025-10-30)
  - Updated `keycloak-realm-export.json` to include custom domain redirect URIs
  - Added `*.rh-events.org`, `dev.rh-events.org`, and `rh-events.org` to valid redirect URIs
  - Added matching web origins for proper CORS handling
  - Removed redundant `prod.rh-events.org` (now using root domain)
  - Removed OpenShift cluster-specific URLs (consolidated to custom domains)
- **Documentation Integration**
  - Modified `server/routes.ts` to add documentation endpoint with security
  - Updated `client/src/App.tsx` to add documentation routes
  - Enhanced `client/src/components/layout/Header.tsx` with Docs button
  - Added `react-markdown` dependency for Markdown rendering
- **Configuration Improvements**
  - Synchronized all environment variables between `.env` and `env.template`
  - Documented all 120 configuration options in template
  - Added comprehensive comments for each configuration section
- Fixed invalid image reference in deployment configuration
- Updated Dockerfile to use fully qualified image names
- Enhanced Content Security Policy configuration
- Improved error handling throughout the application
- Updated authentication middleware
- Enhanced file upload security with type validation

### Fixed
- Resolved linting errors in `server/routes.ts` and `server/vite.ts`
- Fixed TypeScript type assertions and error handling
- Corrected `import.meta.dirname` usage in Node.js environment
- Fixed asset property access in frontend components
- Resolved CSP directive quoting issues
- Fixed environment variable substitution in deployment scripts
- **Asset Persistence**: Fixed asset loss on app restarts by configuring `UPLOADS_DIR` to use persistent volume
- **Asset Ownership**: Fixed "Unknown User" display by using `uploadedByName` from backend response instead of complex user lookups
- **Event Editing**: Fixed "Invalid time value" error when editing events by adding safe date parsing with proper validation
- **CFP Submissions API**: Fixed 500 error by adding missing `created_at` and `updated_at` columns to `cfp_submissions` table
- **EditEventModal**: Fixed missing imports (`cn`, `Checkbox`, and `format`) that were causing ReferenceError crashes
- **Event Creator Tracking**: Fixed missing `created_by_id` field by automatically populating it with the authenticated user's database ID when creating events
- **Creator/Edit History System**: Implemented comprehensive tracking system for who created and edited entities
  - Added `created_by_id` and `updated_by_id` fields to events and assets tables
  - Created `edit_history` table to track all entity modifications
  - Updated backend APIs to automatically populate creator/edit tracking fields
  - Added `/api/edit-history/:entityType/:entityId` endpoint for fetching edit history
  - Created `CreatorInfo` and `EditHistory` React components for displaying creator/editor information
  - **CRITICAL FIX**: Updated database initialization scripts (`init-db.ts` and `init-db.sql`) to include new columns, ensuring schema persistence across PostgreSQL redeployments
- **Event Editing**: Fixed EditEventModal issues
  - Made event goals optional (removed required validation)
  - Fixed field name mismatch between frontend and backend (`startDate` → `start_date`, `endDate` → `end_date`, `cfpDeadline` → `cfp_deadline`, `goals` → `goal`)
  - Fixed "Update Event" button functionality
  - Removed red asterisk (*) from Event Goals field to indicate it's optional
- **Authentication**: Fixed 401 error handling
  - Added automatic redirect to login page when authentication tokens expire
  - App now properly handles expired tokens by clearing auth state and redirecting to login
- **Event Mutations**: Fixed success handling for event operations
  - Fixed add/edit/delete event mutations to properly handle API responses
  - EditEventModal now closes automatically on successful update
  - Added proper error handling and success feedback for all event operations
- **Documentation Endpoint**: Fixed 401 Unauthorized error on documentation access (2025-10-30)
  - Added `/api/docs/*` to list of public endpoints
  - Documentation now accessible without authentication
  - Updated both authenticated and fallback security middleware

### Security
- **Keycloak Domain Configuration** (2025-10-30)
  - Fixed Keycloak hostname misconfiguration preventing login
  - Ensured `keycloak-prod.rh-events.org` is properly configured
  - Updated redirect URIs to support custom domains
  - Enhanced CORS configuration for custom domains
- **Documentation Endpoint Security**
  - Implemented path traversal protection in documentation API
  - Sanitizes file paths to prevent directory traversal attacks
  - Validates file existence before serving
  - Proper error handling for security-related failures
- Implemented comprehensive file upload validation
- Added rate limiting middleware
- Enhanced input sanitization
- Improved authentication and authorization
- Added secure filename generation
- Implemented directory traversal protection

## [1.0.0] - 2024-01-XX

### Added
- Initial release of OSPO Events Manager
- Basic event management functionality
- User authentication system
- Database schema and migrations
- API endpoints for core functionality
- React frontend with TypeScript
- Express.js backend with security middleware
- Docker and Kubernetes deployment configurations

---

## Development Notes

### Recent Fixes (Current Session)
- **Linting Errors**: Fixed all TypeScript linting errors in server files
  - Proper error handling with type guards
  - Fixed CSV column mapping type assertions
  - Resolved Vite import issues with TypeScript ignore comments
  - Fixed Node.js compatibility issues with `__dirname` vs `import.meta.dirname`

- **Asset Management**: Fixed property access issues in frontend
  - Corrected `uploaded_by_name` to `uploadedByName` property access
  - Added proper type assertions for server-enhanced objects

- **Deployment Issues**: Resolved various deployment problems
  - Fixed invalid image reference with double slashes
  - Added Docker Hub pull secrets for base image authentication
  - Fixed environment variable export issues in deployment scripts

### Known Issues
- Users page currently shows only 1 user (David Simmons) - may need additional user seeding
- Some Keycloak integration features may need further testing
- File upload size limits and type restrictions may need adjustment based on usage

### Next Steps
- **Documentation Expansion**
  - Complete user documentation: CFP submissions, file uploads, user profile, approval workflows
  - Create admin documentation: user management, event review, system settings, backup/restore procedures
  - Develop developer documentation: API endpoints, database schema details, local setup, configuration guide, security practices
  - Add general documentation: system requirements, complete changelog, comprehensive troubleshooting
- Add more comprehensive user management features
- Implement bulk operations for events and assets
- Add advanced search and filtering capabilities
- Enhance reporting and analytics features
- Improve mobile responsiveness
- Add automated testing suite
- **MinIO Integration**: Currently not in use - decide to either implement fully or remove
  - Application uses direct PVC storage at `/app/uploads` (10Gi)
  - MinIO deployment exists but is not integrated into application code
  - Options: (1) Implement S3-compatible MinIO storage, or (2) Remove unused MinIO components
- **Keycloak Custom Domain Route**
  - Create OpenShift route for `keycloak-prod.rh-events.org` with Let's Encrypt certificate
  - Run created script: `create-keycloak-prod-route.sh` (if still exists)
  - Verify DNS configuration points to OpenShift router<|MERGE_RESOLUTION|>--- conflicted
+++ resolved
@@ -8,7 +8,38 @@
 ## [Unreleased]
 
 ### Added
-<<<<<<< HEAD
+- **Comprehensive Documentation System** (2025-10-30)
+  - Created `/docs` directory with structured documentation
+  - User guides: getting started (250+ lines), managing events (350+ lines), comprehensive FAQ (500+ lines)
+  - Developer documentation: architecture overview (450+ lines), deployment guide
+  - Admin guides: user management, event review, system settings (placeholders)
+  - General documentation: troubleshooting, requirements, support
+  - Documentation viewer React component with sidebar navigation
+  - Backend API endpoint (`/api/docs/*`) to serve markdown files
+  - "Docs" button in application header for easy access
+  - Mobile-responsive documentation interface
+  - Total: 1500+ lines of documentation
+- **Flow Diagram Documentation** (`FLOW_DIAGRAM.md`)
+  - Complete system architecture diagrams
+  - User authentication flow
+  - API request flow with middleware stack
+  - File upload flow
+  - Deployment flow (OpenShift)
+  - Data model relationships
+  - Security architecture (defense in depth)
+  - Environment-specific configurations
+  - Technology stack summary
+- **Environment Configuration Enhancements**
+  - Updated `env.template` with 29 additional configuration variables
+  - Added session configuration options
+  - Added rate limiting configuration
+  - Added CSP (Content Security Policy) configuration
+  - Added Helmet security headers configuration
+  - Added proxy configuration options
+  - Added MinIO connection details for application usage
+  - Added AI configuration (OLLAMA_MODEL)
+  - Added VITE_KEYCLOAK_URL for active environment
+  - Total: 120 configuration variables in template (up from 91)
 - **Event Creator Information Display** (2025-01-XX)
   - Added creator name and avatar display to event cards
   - Event cards now show who created each event in the footer
@@ -43,8 +74,8 @@
   - Features:
     - Automatic testing on all pushes and PRs
     - Node.js 20.x environment
+    - Artifact archival (test results, build outputs)
     - NPM caching for faster builds
-    - Artifact archival (test results, build outputs)
     - Optional Codecov integration
     - Optional Snyk security scanning
     - PR comments with detailed test results
@@ -112,40 +143,6 @@
   - Added React imports to page and component files for test compatibility
   - Fixed all async test failures with proper mocking strategies
   - **Total: 899 tests across shared, server, and client modules (899 passing, 100% pass rate ✅)**
-=======
->>>>>>> 2ea93819
-- **Comprehensive Documentation System** (2025-10-30)
-  - Created `/docs` directory with structured documentation
-  - User guides: getting started (250+ lines), managing events (350+ lines), comprehensive FAQ (500+ lines)
-  - Developer documentation: architecture overview (450+ lines), deployment guide
-  - Admin guides: user management, event review, system settings (placeholders)
-  - General documentation: troubleshooting, requirements, support
-  - Documentation viewer React component with sidebar navigation
-  - Backend API endpoint (`/api/docs/*`) to serve markdown files
-  - "Docs" button in application header for easy access
-  - Mobile-responsive documentation interface
-  - Total: 1500+ lines of documentation
-- **Flow Diagram Documentation** (`FLOW_DIAGRAM.md`)
-  - Complete system architecture diagrams
-  - User authentication flow
-  - API request flow with middleware stack
-  - File upload flow
-  - Deployment flow (OpenShift)
-  - Data model relationships
-  - Security architecture (defense in depth)
-  - Environment-specific configurations
-  - Technology stack summary
-- **Environment Configuration Enhancements**
-  - Updated `env.template` with 29 additional configuration variables
-  - Added session configuration options
-  - Added rate limiting configuration
-  - Added CSP (Content Security Policy) configuration
-  - Added Helmet security headers configuration
-  - Added proxy configuration options
-  - Added MinIO connection details for application usage
-  - Added AI configuration (OLLAMA_MODEL)
-  - Added VITE_KEYCLOAK_URL for active environment
-  - Total: 120 configuration variables in template (up from 91)
 - Users page with user management functionality
 - User profile editing capabilities
 - Asset ownership tracking and management
