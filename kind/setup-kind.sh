--- conflicted
+++ resolved
@@ -136,11 +136,7 @@
             return 0
         fi
     fi
-<<<<<<< HEAD
     
-=======
-
->>>>>>> 9850f464
     # Configure Podman to use only its own configuration (ignore Docker config entirely)
     # Note: This project uses Podman exclusively for local development, so Docker config files are ignored
     export REGISTRY_AUTH_FILE="${HOME}/.config/containers/auth.json"
@@ -149,21 +145,13 @@
     unset DOCKER_CONFIG
     # Create Podman auth directory if it doesn't exist
     mkdir -p "${HOME}/.config/containers"
-<<<<<<< HEAD
     
-=======
-
->>>>>>> 9850f464
     # Create a minimal Podman auth file if it doesn't exist (empty JSON object)
     # This ensures Podman has its own auth file and won't try to use Docker's config
     if [[ ! -f "${HOME}/.config/containers/auth.json" ]]; then
         echo '{}' > "${HOME}/.config/containers/auth.json"
     fi
-<<<<<<< HEAD
     
-=======
-
->>>>>>> 9850f464
     # Create KIND cluster with Podman provider
     # Note: We expose ports for services to be accessible from host
     # Podman is configured above to use only its own auth file, ignoring Docker config entirely
